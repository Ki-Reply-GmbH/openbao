--- conflicted
+++ resolved
@@ -76,20 +76,12 @@
 1. Use the `/config` endpoint to configure Vault to talk to Kubernetes. For the
 list of available configuration options, please see the API documentation.
 
-<<<<<<< HEAD
     ```text
     $ vault write auth/kubernetes/config \
+        token_reviewer_jwt="reviewer_service_account_jwt" \
         kubernetes_host=https://192.168.99.100:8443 \
         kubernetes_ca_cert=@ca.crt
     ```
-=======
-```
-$ vault write auth/kubernetes/config \
-    token_reviewer_jwt="reviewer_service_account_jwt" \
-    kubernetes_host=https://192.168.99.100:8443 \
-    kubernetes_ca_cert=@ca.crt
-```
->>>>>>> eb7fd85e
 
 1. Create a named role:
 
@@ -101,18 +93,8 @@
         ttl=1h
     ```
 
-<<<<<<< HEAD
     This role authorizes the "vault-auth" service account in the default
     namespace and it gives it the default policy.
-=======
-```
-vault write auth/kubernetes/role/demo \
-    bound_service_account_names=vault-auth \
-    bound_service_account_namespaces=default \
-    policies=default \
-    ttl=1h
-```
->>>>>>> eb7fd85e
 
     For the complete list of configuration options, please see the API
     documentation.
@@ -131,17 +113,7 @@
 Account should be granted permissions to access this API. The following
 example ClusterRoleBinding could be used to grant these permissions:
 
-<<<<<<< HEAD
 ```yaml
-=======
-The Service Account used to lookup Tokens in this backend will need to have
-access to the TokenReview API. If Kubernetes is configured to use Role Based
-Access Control the Service Account should be granted permissions to access this
-API. The following example ClusterRoleBinding could be used to grant these
-permissions:
-
-```
->>>>>>> eb7fd85e
 apiVersion: rbac.authorization.k8s.io/v1beta1
 kind: ClusterRoleBinding
 metadata:
@@ -157,15 +129,6 @@
   namespace: default
 ```
 
-<<<<<<< HEAD
-### GKE
-
-Currently the Token Review API endpoint is only available in alpha clusters on
-Google Container Engine. This means on GKE this backend can only be used with an
-alpha cluster.
-
-=======
->>>>>>> eb7fd85e
 ## API
 
 The Kubernetes Auth Plugin has a full HTTP API. Please see the
